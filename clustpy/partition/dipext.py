"""
@authors:
Benjamin Schelling and Sam Maurus (original R implementation),
Collin Leiber
"""

from clustpy.utils import dip_test, dip_gradient
import numpy as np
from sklearn.cluster import KMeans
from sklearn.base import BaseEstimator, ClusterMixin, TransformerMixin
from sklearn.utils import check_random_state


def _dip_ext(X: np.ndarray, n_components: int, do_dip_scaling: bool, step_size: float, momentum: float,
             dip_threshold: float, n_starting_vectors: int, ambiguous_triangle_strategy: str,
             random_state: np.random.RandomState) -> (np.ndarray, np.ndarray, list, np.ndarray):
    """
    Start the actual DipExt dimensionality-reduction procedure on the input data set.

    Parameters
    ----------
    X : np.ndarray
        the given data set
    n_components : int
        The number of components to extract. Can be None, in that case dip_threshold wil be used to define the number of components
    do_dip_scaling : bool
        If true, the resulting features space will be scaled by performing a min-max normalization for each feature and multiplying this feautre by its dip-value
    step_size : float
        Step size used for gradient descent
    momentum : float
        Momentum used for gradient descent
    dip_threshold : float
        Defines the number of components if n_components is None. If an identified feature has a dip-value below the maximum dip-value times dip_threshold, DipExt will terminate
    n_starting_vectors : int
        The number of starting vectors for gradient descent
    ambiguous_triangle_strategy : str
        The strategy with which to handle an ambiguous modal triangle. Can be 'ignore', 'random' or 'all'.
        In the case of 'random', a valid triangle is created at random.
        In the case of 'all', for each possible triangle the gradient is calculated and it is checked for which gradient the following result looks most promising - this strategy can increase the runtime noticeably
    random_state : np.random.RandomState
        use a fixed random state to get a repeatable solution. Only used if ambiguous_triangle_strategy is 'random'

    Returns
    -------
    tuple : (np.ndarray, np.ndarray, list, np.ndarray)
        The resulting feature space (Number of samples x number of components),
        The dip-value of each resulting feature,
        List containing the used projection axes,
        The indices of the sorted original dip-values (decreasing), needed to adjust order of the features when using transform()
    """
    assert n_components is None or n_components < X.shape[
        1], "n_components must be None or smaller than the dimensionality of the data set."
    assert dip_threshold <= 1 and dip_threshold >= 0, "dip_threshold must be within [0, 1]"
    assert type(ambiguous_triangle_strategy) is str, "ambiguous_triangle_strategy must be of type str"
    ambiguous_triangle_strategy = ambiguous_triangle_strategy.lower()
    assert ambiguous_triangle_strategy in ["ignore", "random",
                                           "all"], "ambiguous_triangle_strategy must be 'ignore', 'random' or 'all'"
    # Initial values
    subspace = np.zeros((X.shape[0], 0))
    projection_axes = []
    dip_values = []
    max_dip = 0
    remaining_X = X
    # Find multimodal axes
    while True:
        dip_value, projection, projected_data = _find_max_dip_by_sgd(remaining_X, step_size, momentum,
                                                                     n_starting_vectors, ambiguous_triangle_strategy,
                                                                     random_state)
        if dip_value < max_dip * dip_threshold and n_components is None:
            break
        # Always use the highest dip value
        max_dip = max(dip_value, max_dip)
        dip_values.append(dip_value)
        # Make projection orthogonal
        projection_axes.append(projection)
        subspace = np.c_[subspace, projected_data]
        if subspace.shape[1] == X.shape[1] or subspace.shape[1] == n_components:
            break
        # Prepare next iteration
        orthogonal_space, _ = np.linalg.qr(projection.reshape(-1, 1), mode="complete")
        remaining_X = np.matmul(remaining_X, orthogonal_space[:, 1:])
    # Sort features by dip-value
    argsorted_dip = np.argsort(dip_values)[::-1]
    dip_values = np.array(dip_values)[argsorted_dip]
    subspace = subspace[:, argsorted_dip]
    if do_dip_scaling:
        subspace = _dip_scaling(subspace, dip_values)
    return subspace, dip_values, projection_axes, argsorted_dip


def _find_max_dip_by_sgd(X: np.ndarray, step_size: float, momentum: float, n_starting_vectors: int,
                         ambiguous_triangle_strategy: str, random_state: np.random.RandomState) -> (
        float, np.ndarray, np.ndarray):
    """
    Find the axes with n_starting_vectors highest dip-values and start gradient descent from there.

    Parameters
    ----------
    X : np.ndarray
        the given data set
    step_size : float
        Step size used for gradient descent
    momentum : float
        Momentum used for gradient descent
    n_starting_vectors : int
        The number of starting vectors for gradient descent
    ambiguous_triangle_strategy : str
        The strategy with which to handle an ambiguous modal triangle. Can be 'ignore', 'random' or 'all'.
        In the case of 'random', a valid triangle is created at random.
        In the case of 'all', for each possible triangle the gradient is calculated and it is checked for which gradient the following result looks most promising - this strategy can increase the runtime noticeably
    random_state : np.random.RandomState
        use a fixed random state to get a repeatable solution. Only used if ambiguous_triangle_strategy is 'random'

    Returns
    -------
    tuple : (float, np.ndarray, np.ndarray)
        The highest dip-value found,
        The corresponding projection axis,
        The data set projected onto this projection axis
    """
    # Get dip-value of each axis
    axis_dips = [dip_test(X[:, i], just_dip=True, is_data_sorted=False) for i in range(X.shape[1])]
    if X.shape[1] == 1:
        return axis_dips[0], np.array([1]), X
    # Sort axes by dip-values
    dips_argsorted = np.argsort(axis_dips)[::-1]
    max_dip = axis_dips[dips_argsorted[0]]
    best_projection = np.zeros(X.shape[1])
    best_projection[dips_argsorted[0]] = 1
    best_projected_data = X[:, dips_argsorted[0]]
    # Start from n_starting_vectors features (max is current total number of features)
    n_starting_vectors = min(n_starting_vectors, X.shape[1])
    for i in range(n_starting_vectors):
        # Initial projection vector
        start_projection = np.zeros(X.shape[1])
        start_projection[dips_argsorted[i]] = 1
        dip_value, projection, projected_data = _find_max_dip_by_sgd_with_start(X, start_projection, step_size,
                                                                                momentum, ambiguous_triangle_strategy,
                                                                                random_state)
        if dip_value > max_dip:
            max_dip = dip_value
            best_projection = projection
            best_projected_data = projected_data
    return max_dip, best_projection, best_projected_data


def _find_max_dip_by_sgd_with_start(X: np.ndarray, projection: np.ndarray, step_size: float, momentum: float,
                                    ambiguous_triangle_strategy: str, random_state: np.random.RandomState) -> (
        float, np.ndarray, np.ndarray):
    """
    Perform gradient descent to find the projection vector with the maximum dip-value.

    Parameters
    ----------
    X : np.ndarray
        the given data set
    projection : np.ndarray
        The initial projection vector
    step_size : float
        Step size used for gradient descent
    momentum : float
        Momentum used for gradient descent
    ambiguous_triangle_strategy : str
        The strategy with which to handle an ambiguous modal triangle. Can be 'ignore', 'random' or 'all'.
        In the case of 'random', a valid triangle is created at random.
        In the case of 'all', for each possible triangle the gradient is calculated and it is checked for which gradient the following result looks most promising - this strategy can increase the runtime noticeably
    random_state : np.random.RandomState
        use a fixed random state to get a repeatable solution. Only used if ambiguous_triangle_strategy is 'random'

    Returns
    -------
    tuple : (float, np.ndarray, np.ndarray)
        The highest dip-value found,
        The corresponding projection axis,
        The data set projected onto this projection axis
    """
    # Initial values
    total_angle = 0
    best_projection = None
    best_projected_data = None
    direction = np.zeros(X.shape[1])
    max_dip = 0
    # Perform SGD
    while True:
        # Ensure unit vector
        projection = projection / np.linalg.norm(projection)
        gradient, dip_value, projected_data = _get_max_dip_using_gradient(X, projection, ambiguous_triangle_strategy,
                                                                          random_state)
        if dip_value > max_dip:
            max_dip = dip_value
            best_projection = projection
            best_projected_data = projected_data
        # Normally there is only one gradient. But there can be multiple if ambiguous_triangle_strategy is 'all'
        if ambiguous_triangle_strategy == "all":
            tmp_max_dip = 0
            tmp_best_gradient = None
            for tmp_gradient in gradient:
                tmp_direction = momentum * direction + step_size * tmp_gradient
                tmp_projection = projection + tmp_direction
                tmp_projected_data = np.matmul(X, tmp_projection)
                tmp_dip_value = dip_test(tmp_projected_data, just_dip=True, is_data_sorted=False)
                if tmp_dip_value > tmp_max_dip:
                    tmp_max_dip = tmp_dip_value
                    tmp_best_gradient = tmp_gradient
            gradient = tmp_best_gradient
        # Update parameters
        direction = momentum * direction + step_size * gradient
        new_projection = projection + direction
        new_angle = _angle(projection, new_projection)
        total_angle += new_angle
        projection = new_projection
        # if np.isnan(new_angle): # TODO Check if this can still happen
        #     print("Angle is NaN")
        #     new_angle = 0.1
        # We converge if the projection vector barely moves anymore and has no intention (momentum) to do so in the future
        if (new_angle <= 0.1 and np.linalg.norm(direction) < 0.1) or total_angle > 360:
            break
    return max_dip, best_projection, best_projected_data


def _get_max_dip_using_gradient(X: np.ndarray, projection_vector: np.ndarray, ambiguous_triangle_strategy: str,
                                random_state: np.random.RandomState) -> (
        np.ndarray, float, np.ndarray):
    """
    Use current projection_vector to calculate the dip value and a corresponding modal_triangle.
    The modal_triangle is then used to calculate the gradient of the used projection axis.

    Parameters
    ----------
    X : np.ndarray
        the given data set
    projection_vector : np.ndarray
        the current projection vector
    ambiguous_triangle_strategy : str
        The strategy with which to handle an ambiguous modal triangle. Can be 'ignore', 'random' or 'all'.
        In the case of 'random', a valid triangle is created at random.
        In the case of 'all', for each possible triangle the gradient is calculated and it is checked for which gradient the following result looks most promising - this strategy can increase the runtime noticeably
    random_state : np.random.RandomState
        use a fixed random state to get a repeatable solution. Only used if ambiguous_triangle_strategy is 'random'

    Returns
    -------
    tuple : (np.ndarray, float, np.ndarray)
        The gradient of the dip regarding the projection axis (can contain multiple gradients if ambiguous_triangle_strategy is 'all'),
        The dip-value,
        The data set projected onto the current projection axis
    """
    # Project data (making a univariate sample)
    projected_data = np.matmul(X, projection_vector)
    # Sort data
    sorted_indices = np.argsort(projected_data)
    sorted_projected_data = projected_data[sorted_indices]
    # Calculate dip, capturing the output which we need for touching-triangle calculations
    dip_value, _, modal_triangle = dip_test(sorted_projected_data, just_dip=False, is_data_sorted=True)
    if modal_triangle[0] == -1:
        return np.zeros(X.shape[1]), dip_value, projected_data
<<<<<<< HEAD
    if ambiguous_triangle_strategy == "all":
        # Calculate all possible gradients. Beware: in this case, gradient is a list!
        gradient = _ambiguous_modal_triangle_all(X, projected_data, sorted_projected_data, sorted_indices,
                                                 modal_triangle)
    else:
        if ambiguous_triangle_strategy == "random":
            # If duplicate values should be considered, get random reordering of sorted_indices
            sorted_indices = _ambiguous_modal_triangle_random(sorted_projected_data, sorted_indices, modal_triangle,
                                                              random_state)
        # Calculate the gradient
        gradient = dip_gradient(X, projected_data, sorted_indices, modal_triangle)
=======
    if consider_duplicates:
        # If duplicate values should be considered, get random modal triangle
        modal_triangle = _get_random_modal_triangle(sorted_projected_data, modal_triangle, random_state)
    # Calculate the partial derivative for all dimensions
    gradient = dip_gradient(X, projected_data, sortedIndices, modal_triangle)
>>>>>>> a1027f88
    return gradient, dip_value, projected_data


"""
Handle ambiguous modal triangle
"""


def _ambiguous_modal_triangle_random(sorted_projected_data: np.ndarray, sorted_indices: np.ndarray,
                                     modal_triangle: tuple, random_state: np.random.RandomState) -> np.ndarray:
    """
    If on a projection axis multiple values share a coordinate, the modal_triangle is ambiguous.
    In this case the random_state will be used to randomly switch the positions of entries that share the coordinate in sorted_indices.
    This has an influence on the following gradient calculation.

    Parameters
    ----------
    sorted_projected_data : np.ndarray
        The data set projected onto the projection axis and sorted afterwards
    sorted_indices : np.ndarray
        The indices of the sorted univariate data set
    modal_triangle : tuple
        The modal triangle as returned by the dip-test
    random_state : np.random.RandomState
        use a fixed random state to get a repeatable solution

    Returns
    -------
    sorted_indices : np.ndarray
        The updated indices of the sorted univariate data set
    """
    triangle_possibilities = _get_ambiguous_modal_triangle_possibilities(sorted_projected_data, modal_triangle)
    # Change order of samples with same value using random ordering
    for i in range(len(modal_triangle)):
        # Get random change
        new_modal_triangle_obj = random_state.choice(triangle_possibilities[i])
        if i < 2 and len(triangle_possibilities[i]) > 1 and sorted_projected_data[modal_triangle[i]] == \
                sorted_projected_data[modal_triangle[i + 1]]:
            # Remove value from list since its triangle coordinate should not be used twice
            triangle_possibilities[i + 1].remove(new_modal_triangle_obj)
        original_index = sorted_indices[modal_triangle[i]]
        sorted_indices[modal_triangle[i]] = sorted_indices[new_modal_triangle_obj]
        sorted_indices[new_modal_triangle_obj] = original_index
    return sorted_indices


def _ambiguous_modal_triangle_all(X: np.ndarray, projected_data: np.ndarray, sorted_projected_data: np.ndarray,
                                  sorted_indices: np.ndarray, modal_triangle: tuple) -> np.ndarray:
    """
    If on a projection axis multiple values share a coordinate, the modal_triangle is ambiguous.
    Therefore, all possible gradients will be calculated and returned.
    This allows the following SGD step to be performed for each gradient and the dip value to be calculated.
    The best value is then used for the further SGD process.

    Parameters
    ----------
    X : np.ndarray
        the given data set
    projected_data : np.ndarray
        The univariate projected data set
    sorted_projected_data : np.ndarray
        The data set projected onto the projection axis and sorted afterwards
    sorted_indices : np.ndarray
        The indices of the sorted univariate data set
    modal_triangle : tuple
        The modal triangle as returned by the dip-test

    Returns
    -------
    gradient : np.ndarray
        Array containing all the calculated gradients
    """
    triangle_possibilities = _get_ambiguous_modal_triangle_possibilities(sorted_projected_data, modal_triangle)
    gradients = []
    # Test all ordering possibilities
    for i0 in triangle_possibilities[0]:
        for i1 in triangle_possibilities[1]:
            for i2 in triangle_possibilities[2]:
                # Skip if we have a coordinate twice
                if (i0 == i1 and len(triangle_possibilities[0]) > 1) or (
                        i1 == i2 and len(triangle_possibilities[1]) > 1):
                    continue
                # Update ordering
                sorted_indices_copy = sorted_indices.copy()
                original_index_0 = sorted_indices_copy[modal_triangle[0]]
                sorted_indices_copy[modal_triangle[0]] = sorted_indices_copy[i0]
                sorted_indices_copy[i0] = original_index_0
                original_index_1 = sorted_indices_copy[modal_triangle[1]]
                sorted_indices_copy[modal_triangle[1]] = sorted_indices_copy[i1]
                sorted_indices_copy[i1] = original_index_1
                original_index_2 = sorted_indices_copy[modal_triangle[2]]
                sorted_indices_copy[modal_triangle[2]] = sorted_indices_copy[i2]
                sorted_indices_copy[i2] = original_index_2
                # Get gradient if we would use that ordering
                gradient_new = dip_gradient(X, projected_data, sorted_indices_copy, modal_triangle)
                gradients.append(gradient_new)
    return np.array(gradients)


def _get_ambiguous_modal_triangle_possibilities(sorted_projected_data: np.ndarray, modal_triangle: np.ndarray) -> list:
    """
    Get all the possibilities for the modal triangle by checking if the surrounding values are equal to the triangle values.

    Parameters
    ----------
    sorted_projected_data : np.ndarray
        The data set projected onto the projection axis and sorted afterwards
    modal_triangle : tuple
        The modal triangle as returned by the dip-test

    Returns
    -------
    triangle_possibilities : list
        List containing a separate list for each triangle component which contains the ids of samples with an equal value
    """
    triangle_possibilities = [[modal_triangle[0]], [modal_triangle[1]], [modal_triangle[2]]]
    # Add indices with same value to triangle
    for j, triangle_point in enumerate(modal_triangle):
        i = 1
        # Check all values below returned triangle position
        while triangle_point - i >= 0 and sorted_projected_data[triangle_point - i] == sorted_projected_data[
            triangle_point]:
            triangle_possibilities[j].insert(0, triangle_point - i)
            i += 1
        # Check all values above returned triangle position
        i = 1
        while triangle_point + i < sorted_projected_data.shape[0] and sorted_projected_data[triangle_point + i] == \
                sorted_projected_data[triangle_point]:
            triangle_possibilities[j].append(triangle_point + i)
            i += 1
    return triangle_possibilities


"""
Utils
"""


def _transform_using_projections(X: np.ndarray, projection_axes: list, do_dip_scaling: bool,
                                 dip_values: np.ndarray, argsorted_dips: np.ndarray) -> np.ndarray:
    """
    Transform a give data set using the projection axes obtained by a previous DipExt execution.

    Parameters
    ----------
    X : np.ndarray
        the given data set
    projection_axes : list
        List containing the axes used for the transformation
    do_dip_scaling : bool
        If true, the resulting features space will be scaled by performing a min-max normalization for each feature and multiplying this feautre by its dip-value
    dip_values : np.ndarray
        The dip-value of each resulting feature
    argsorted_dips : np.ndarray
        The indices of the sorted original dip-values (decreasing), needed to adjust order of the features

    Returns
    -------
    subspace : np.ndarray
        The resulting feature space (Number of samples x number of components),
    """
    subspace = np.zeros((X.shape[0], 0))
    remaining_X = X
    for projection in projection_axes:
        # Project data onto projection axis
        projected_data = np.matmul(remaining_X, projection)
        subspace = np.c_[subspace, projected_data]
        if subspace.shape[1] != len(projection_axes):
            # Prepare next iteration -> Remove transformed feature from data set
            orthogonal_space, _ = np.linalg.qr(projection.reshape(-1, 1), mode="complete")
            remaining_X = np.matmul(remaining_X, orthogonal_space[:, 1:])
    # Adjust order of the features
    subspace = subspace[:, argsorted_dips]
    # Optional: Scale data set using the dip-values
    if do_dip_scaling:
        subspace = _dip_scaling(subspace, dip_values)
    return subspace


def _angle(v: np.ndarray, w: np.ndarray) -> float:
    """
    Calculate the angle between two vectors.

    Parameters
    ----------
    v : np.ndarray
        The first vector
    w : np.ndarray
        The second vector

    Returns
    -------
    angle : float
        The calculated angle
    """
    quotient = np.linalg.norm(v, ord=2) * np.linalg.norm(w, ord=2)
    if quotient != 0:
        a = v.dot(w) / quotient
        # Due to numerical errors a can be > 1 or < -1 => force boundaries
        if a > 1:
            a = 1
        if a < -1:
            a = -1
        theta = np.arccos(a)
    else:
        theta = 0
    angle = 180 * theta / np.pi
    return angle


def _n_starting_vectors_default(n_dims: int) -> int:
    """
    Automatically define the number of starting vectors by applying the default strategy as described in the original paper.
    n_starting_vectors will be equal to int(np.log(n_dims)) + 1

    Parameters
    ----------
    n_dims : int
        The current number of features

    Returns
    -------
    n_starting_vectors : int
        The number of starting vectors for gradient descent
    """
    n_starting_vectors = int(np.log(n_dims)) + 1
    return n_starting_vectors


def _dip_scaling(X: np.ndarray, dip_values: np.ndarray) -> np.ndarray:
    """
    Perform dip scaling.
    Normalize each features using min-max normalization and multiply all feature values by their corresponding dip-values.

    Parameters
    ----------
    X : np.ndarray
        the given data set
    dip_values : np.ndarray
        The dip-values for each feature

    Returns
    -------
    X : np.ndarray
        The scaled data set
    """
    X = np.array([dip_values[i] * (X[:, i] - np.min(X[:, i])) / (np.max(X[:, i]) - np.min(X[:, i])) for i in
                  range(X.shape[1])]).T
    return X


def _dip_init(subspace: np.ndarray, n_clusters: int) -> (np.ndarray, np.ndarray):
    """
    Execute the DipInit clustering procedure. Executes KMeans using initial cluster centers.

    Parameters
    ----------
    subspace : np.ndarray
        The subspace as identified by DipExt
    n_clusters : int
        The number of clusters

    Returns
    -------
    tuple: (np.ndarray, np.ndarray)
        The labels as identified by DipInit,
        The cluster centers as identified by DipInit
    """
    how_many = subspace.shape[0] // n_clusters
    # Get the first initialisation by frequency-binning the primary feature
    centers = np.zeros((n_clusters, 1))
    sorted_primary = np.sort(subspace[:, 0])
    for i in range(n_clusters):
        centers[i] = np.mean(sorted_primary[i * how_many:i * how_many + how_many])
    km = KMeans(n_clusters=n_clusters, init=centers, n_init=1)
    km.fit(subspace[:, 0].reshape(-1, 1))
    if subspace.shape[1] > 1:
        # Add features one by one depending on their dip value
        for i in range(1, subspace.shape[1]):
            centers = np.array([np.mean(subspace[km.labels_ == clus, :i + 1], axis=0) for clus in range(n_clusters)])
            km = KMeans(n_clusters=n_clusters, init=centers, n_init=1)
            km.fit(subspace[:, :i + 1])
    return km.labels_, km.cluster_centers_


"""
DipExt object
"""


class DipExt(TransformerMixin, BaseEstimator):
    """
    Execute the DipExt algorithm to reduce the number of features.
    Therefore, it utilizes the gradient of the Dip-test of unimodality to perform gradient descent.
    The output features should show a high degree of modality.

    Parameters
    ----------
    n_components : int
        The number of components to extract. Can be None, in that case dip_threshold wil be used to define the number of components (default: None)
    do_dip_scaling : bool
        If true, the resulting features space will be scaled by performing a min-max normalization for each feature and multiplying this feautre by its dip-value (default: True)
    step_size : float
        Step size used for gradient descent (default: 0.1)
    momentum : float
        Momentum used for gradient descent (default: 0.95)
    dip_threshold : float
        Defines the number of components if n_components is None. If an identified feature has a dip-value below the maximum dip-value times dip_threshold, DipExt will terminate (default: 0.5)
    n_starting_vectors : int
        The number of starting vectors for gradient descent. Can be None, in that case it will be equal to log(data dimensionality) + 1 (default: None)
    ambiguous_triangle_strategy : str
        The strategy with which to handle an ambiguous modal triangle. Can be 'ignore', 'random' or 'all'.
        In the case of 'random', a valid triangle is created at random.
        In the case of 'all', for each possible triangle the gradient is calculated and it is checked for which gradient the following result looks most promising - this strategy can increase the runtime noticeably (default: 'ignore')
    random_state : np.random.RandomState
        use a fixed random state to get a repeatable solution. Can also be of type int. Only used if ambiguous_triangle_strategy is 'random' (default: None)

    Attributes
    ----------
    dip_values_ : np.ndarray
        The dip-value of each resulting feature
    projection_axes_ : list
        List containing the axes used for the transformation
    argsorted_dips_ : np.ndarray
        The indices of the sorted original dip-values (decreasing), needed to adjust order of the features when using transform()

    References
    ----------
    Schelling, Benjamin, et al. "Utilizing Structure-rich Features to improve Clustering." (2020).
    The European Conference on Machine Learning and Principles and Practice of Knowledge Discovery in Databases 2020
    """

    def __init__(self, n_components: int = None, do_dip_scaling: bool = True, step_size: float = 0.1,
                 momentum: float = 0.95, dip_threshold: float = 0.5, n_starting_vectors: int = None,
                 ambiguous_triangle_strategy: str = "ignore", random_state: np.random.RandomState = None):
        self.n_components = n_components
        self.do_dip_scaling = do_dip_scaling
        self.step_size = step_size
        self.momentum = momentum
        self.dip_threshold = dip_threshold
        self.n_starting_vectors = n_starting_vectors
        self.ambiguous_triangle_strategy = ambiguous_triangle_strategy
        self.random_state = check_random_state(random_state)

    def fit(self, X: np.ndarray, y: np.ndarray = None) -> 'DipExt':
        """
        Retrieve the necessary projection axes to apply DipExt to any given data set.

        Parameters
        ----------
        X : np.ndarray
            the given data set
        y : np.ndarray
            the labels (can be ignored)

        Returns
        -------
        self : DipExt
            This instance of the DipExt algorithm
        """
        _ = self.fit_transform(X)
        return self

    def transform(self, X: np.ndarray) -> np.ndarray:
        """
        Apply the transformation to the given data set using the projection axes found by DipExt.

        Parameters
        ----------
        X : np.ndarray
            the given data set

        Returns
        -------
        subspace : np.ndarray
            The transformed feature space (Number of samples x number of components)
        """
        assert hasattr(self, "projection_axes_"), "Projection axes have not been obtained. Run fit() first."
        subspace = _transform_using_projections(X, self.projection_axes_, self.do_dip_scaling, self.dip_values_,
                                                self.argsorted_dips_)
        return subspace

    def fit_transform(self, X: np.ndarray, y: np.ndarray = None) -> np.ndarray:
        """
        Initiate the actual dimensionality-reduction process on the input data set.

        Parameters
        ----------
        X : np.ndarray
            the given data set
        y : np.ndarray
            the labels (can be ignored)

        Returns
        -------
        subspace : np.ndarray
            The transformed feature space (Number of samples x number of components)
        """
        if self.n_starting_vectors is None:
            self.n_starting_vectors = _n_starting_vectors_default(X.shape[1])
        subspace, dip_values, projections, argsorted_dip = _dip_ext(X, self.n_components, self.do_dip_scaling,
                                                                    self.step_size, self.momentum, self.dip_threshold,
                                                                    self.n_starting_vectors,
                                                                    self.ambiguous_triangle_strategy,
                                                                    self.random_state)
        self.n_components = len(dip_values)
        self.dip_values_ = dip_values
        self.projection_axes_ = projections
        self.argsorted_dips_ = argsorted_dip
        return subspace


class DipInit(DipExt, BaseEstimator, ClusterMixin):
    """
    Execute the DipInit clustering procedure.
    Initially, DipExt is executed to identify relevant features.
    Next, KMeans with initial cluster centers is used to identify high-quality cluster labels.
    To get the coordinates of the initial cluster centers DipInit uses the features identified by DipExt one after another.
    In the first iteration the centers will be equally distributed in a one-dimensional space by using the ids of the objects.
    Thereafter, the algorithm adds additional features und uses the current cluster labels to also add another coordinate to the centers.

    Parameters
    ----------
    n_clusters : int
        The number of clusters
    n_components : int
        The number of components to extract. Can be None, in that case dip_threshold wil be used to define the number of components (default: None)
    do_dip_scaling : bool
        If true, the resulting features space will be scaled by performing a min-max normalization for each feature and multiplying this feautre by its dip-value (default: True)
    step_size : float
        Step size used for gradient descent (default: 0.1)
    momentum : float
        Momentum used for gradient descent (default: 0.95)
    dip_threshold : float
        Defines the number of components if n_components is None. If an identified feature has a dip-value below the maximum dip-value times dip_threshold, DipExt will terminate (default: 0.5)
    n_starting_vectors : int
        The number of starting vectors for gradient descent. Can be None, in that case it will be equal to log(data dimensionality) + 1 (default: None)
    ambiguous_triangle_strategy : str
        The strategy with which to handle an ambiguous modal triangle. Can be 'ignore', 'random' or 'all'.
        In the case of 'random', a valid triangle is created at random.
        In the case of 'all', for each possible triangle the gradient is calculated and it is checked for which gradient the following result looks most promising - this strategy can increase the runtime noticeably (default: 'ignore')
    random_state : np.random.RandomState
        use a fixed random state to get a repeatable solution. Can also be of type int. Only used if ambiguous_triangle_strategy is 'random' (default: None)

    Attributes
    ----------
    labels_ : np.ndarray
        The final labels
    cluster_centers_ : np.ndarray
        The final cluster centers

    References
    ----------
    Schelling, Benjamin, et al. "Utilizing Structure-rich Features to improve Clustering." (2020).
    The European Conference on Machine Learning and Principles and Practice of Knowledge Discovery in Databases 2020
    """

    def __init__(self, n_clusters: int, n_components: int = None, do_dip_scaling: bool = True, step_size: float = 0.1,
                 momentum: float = 0.95, dip_threshold: float = 0.5, n_starting_vectors: int = None,
                 ambiguous_triangle_strategy: str = "ignore", random_state: np.random.RandomState = None):
        super().__init__(n_components, do_dip_scaling, step_size, momentum, dip_threshold, n_starting_vectors,
                         ambiguous_triangle_strategy, random_state)
        self.n_clusters = n_clusters

    def fit(self, X: np.ndarray, y: np.ndarray = None) -> 'DipInit':
        """
        Initiate the actual clustering process on the input data set.
        The resulting cluster labels will be stored in the labels_ attribute.

        Parameters
        ----------
        X : np.ndarray
            the given data set
        y : np.ndarray
            the labels (can be ignored)

        Returns
        -------
        self : DipInit
            this instance of the DipInit algorithm
        """
        subspace = self.fit_transform(X)
        labels, centers = _dip_init(subspace, self.n_clusters)
        self.labels_ = labels
        self.cluster_centers_ = centers
        return self<|MERGE_RESOLUTION|>--- conflicted
+++ resolved
@@ -254,7 +254,6 @@
     dip_value, _, modal_triangle = dip_test(sorted_projected_data, just_dip=False, is_data_sorted=True)
     if modal_triangle[0] == -1:
         return np.zeros(X.shape[1]), dip_value, projected_data
-<<<<<<< HEAD
     if ambiguous_triangle_strategy == "all":
         # Calculate all possible gradients. Beware: in this case, gradient is a list!
         gradient = _ambiguous_modal_triangle_all(X, projected_data, sorted_projected_data, sorted_indices,
@@ -266,13 +265,6 @@
                                                               random_state)
         # Calculate the gradient
         gradient = dip_gradient(X, projected_data, sorted_indices, modal_triangle)
-=======
-    if consider_duplicates:
-        # If duplicate values should be considered, get random modal triangle
-        modal_triangle = _get_random_modal_triangle(sorted_projected_data, modal_triangle, random_state)
-    # Calculate the partial derivative for all dimensions
-    gradient = dip_gradient(X, projected_data, sortedIndices, modal_triangle)
->>>>>>> a1027f88
     return gradient, dip_value, projected_data
 
 
