--- conflicted
+++ resolved
@@ -20,7 +20,8 @@
          clustering_optimizer_params: dict, pretrain_epochs: int, clustering_epochs: int,
          optimizer_class: torch.optim.Optimizer, loss_fn: torch.nn.modules.loss._Loss,
          autoencoder: torch.nn.Module, embedding_size: int, use_reconstruction_loss: bool,
-         cluster_loss_weight: float, custom_dataloaders: tuple, augmentation_invariance: bool, initial_clustering_class: ClusterMixin,
+         cluster_loss_weight: float, custom_dataloaders: tuple, augmentation_invariance: bool,
+         initial_clustering_class: ClusterMixin,
          initial_clustering_params: dict, random_state: np.random.RandomState) -> (
         np.ndarray, np.ndarray, np.ndarray, np.ndarray, torch.nn.Module):
     """
@@ -210,7 +211,6 @@
         self.augmentation_invariance = augmentation_invariance
         # Centers are learnable parameters
         self.centers = torch.nn.Parameter(torch.tensor(init_centers), requires_grad=True)
-        
 
     def predict(self, embedded: torch.Tensor, weights: torch.Tensor = None) -> torch.Tensor:
         """
@@ -250,7 +250,7 @@
         """
         pred_hard = self.predict(embedded, weights=weights).argmax(1)
         return pred_hard
-    
+
     def dec_loss(self, embedded: torch.Tensor, weights: torch.Tensor = None) -> torch.Tensor:
         """
         Calculate the DEC loss of given embedded samples.
@@ -270,8 +270,9 @@
         prediction = _dec_predict(self.centers, embedded, self.alpha, weights=weights)
         loss = _dec_compression_loss_fn(prediction)
         return loss
-    
-    def dec_augmentation_invariance_loss(self, embedded: torch.Tensor, embedded_aug: torch.Tensor, weights: torch.Tensor = None) -> torch.Tensor:
+
+    def dec_augmentation_invariance_loss(self, embedded: torch.Tensor, embedded_aug: torch.Tensor,
+                                         weights: torch.Tensor = None) -> torch.Tensor:
         """
         Calculate the DEC loss of given embedded samples with augmentation invariance.
 
@@ -299,7 +300,7 @@
         aug_prediction = _dec_predict(self.centers, embedded_aug, self.alpha, weights=weights)
         # Calculate loss from augmented prediction and reused clean targets to enforce that the cluster assignment is invariant against augmentations
         aug_loss = _dec_compression_loss_fn(aug_prediction, clean_target_p)
-        
+
         # average losses
         loss = (clean_loss + aug_loss) / 2
         return loss
@@ -335,10 +336,10 @@
                 # Convention is that the augmented sample is at the first position and the original one at the second position
                 ae_loss, embedded, _ = autoencoder.loss([batch[0], batch[2]], loss_fn, device)
                 ae_loss_aug, embedded_aug, _ = autoencoder.loss([batch[0], batch[1]], loss_fn, device)
-                loss += ((ae_loss + ae_loss_aug) /2)
+                loss += ((ae_loss + ae_loss_aug) / 2)
             else:
                 ae_loss, embedded, _ = autoencoder.loss(batch, loss_fn, device)
-                loss += ae_loss  
+                loss += ae_loss
         else:
             if self.augmentation_invariance:
                 aug_data = batch[1].to(device)
@@ -348,7 +349,7 @@
             else:
                 batch_data = batch[1].to(device)
                 embedded = autoencoder.encode(batch_data)
-        
+
         # CLuster loss
         if self.augmentation_invariance:
             cluster_loss = self.dec_augmentation_invariance_loss(embedded, embedded_aug)
@@ -390,21 +391,7 @@
         """
         for _ in range(n_epochs):
             for batch in trainloader:
-<<<<<<< HEAD
                 loss = self._loss(batch, autoencoder, cluster_loss_weight, use_reconstruction_loss, loss_fn, device)
-=======
-                loss = torch.tensor(0.).to(device)
-                # Reconstruction loss is not included in DEC
-                if use_reconstruction_loss:
-                    ae_loss, embedded, _ = autoencoder.loss(batch, loss_fn, device)
-                    loss += ae_loss
-                else:
-                    batch_data = batch[1].to(device)
-                    embedded = autoencoder.encode(batch_data)
-                cluster_loss = self.dec_loss(embedded)
-                loss += cluster_loss * cluster_loss_weight
-
->>>>>>> 6d5e8395
                 # Backward pass
                 optimizer.zero_grad()
                 loss.backward()
@@ -490,8 +477,9 @@
                  pretrain_epochs: int = 100, clustering_epochs: int = 150,
                  optimizer_class: torch.optim.Optimizer = torch.optim.Adam,
                  loss_fn: torch.nn.modules.loss._Loss = torch.nn.MSELoss(), autoencoder: torch.nn.Module = None,
-                 embedding_size: int = 10, cluster_loss_weight: float = 1, custom_dataloaders: tuple = None, 
-                 augmentation_invariance: bool = False, initial_clustering_class: ClusterMixin = KMeans, initial_clustering_params: dict = {},
+                 embedding_size: int = 10, cluster_loss_weight: float = 1, custom_dataloaders: tuple = None,
+                 augmentation_invariance: bool = False, initial_clustering_class: ClusterMixin = KMeans,
+                 initial_clustering_params: dict = {},
                  random_state: np.random.RandomState = None):
         self.n_clusters = n_clusters
         self.alpha = alpha
@@ -514,7 +502,6 @@
         set_torch_seed(self.random_state)
 
         augmentation_invariance_check(self.augmentation_invariance, self.custom_dataloaders)
-  
 
     def fit(self, X: np.ndarray, y: np.ndarray = None) -> 'DEC':
         """
@@ -634,7 +621,8 @@
                  clustering_epochs: int = 150, optimizer_class: torch.optim.Optimizer = torch.optim.Adam,
                  loss_fn: torch.nn.modules.loss._Loss = torch.nn.MSELoss(), autoencoder: torch.nn.Module = None,
                  embedding_size: int = 10, cluster_loss_weight: float = 0.1, custom_dataloaders: tuple = None,
-                 augmentation_invariance: bool = False, initial_clustering_class: ClusterMixin = KMeans, initial_clustering_params: dict = {},
+                 augmentation_invariance: bool = False, initial_clustering_class: ClusterMixin = KMeans,
+                 initial_clustering_params: dict = {},
                  random_state: np.random.RandomState = None):
         super().__init__(n_clusters, alpha, batch_size, pretrain_optimizer_params, clustering_optimizer_params,
                          pretrain_epochs, clustering_epochs, optimizer_class, loss_fn, autoencoder, embedding_size,
