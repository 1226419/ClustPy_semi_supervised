from .dec import DEC, IDEC
from .dcn import DCN
from .vade import VaDE
<<<<<<< HEAD
from .enrc import ENRC
=======
from .dipdeck import DipDECK
from .dipencoder import DipEncoder
from .enrc import ENRC, ACeDeC
>>>>>>> e921194f
from ._data_utils import get_dataloader
from ._train_utils import get_trained_autoencoder
from ._utils import encode_batchwise, decode_batchwise, encode_decode_batchwise, predict_batchwise, detect_device

__all__ = ['DEC',
           'IDEC',
           'DCN',
           'VaDE',
           'ENRC',
<<<<<<< HEAD
=======
           'ACeDeC',
           'DipEncoder',
>>>>>>> e921194f
           'get_dataloader',
           'get_trained_autoencoder',
           'encode_batchwise',
           'decode_batchwise',
           'encode_decode_batchwise',
           'predict_batchwise',
           'detect_device']<|MERGE_RESOLUTION|>--- conflicted
+++ resolved
@@ -1,13 +1,7 @@
 from .dec import DEC, IDEC
 from .dcn import DCN
 from .vade import VaDE
-<<<<<<< HEAD
-from .enrc import ENRC
-=======
-from .dipdeck import DipDECK
-from .dipencoder import DipEncoder
 from .enrc import ENRC, ACeDeC
->>>>>>> e921194f
 from ._data_utils import get_dataloader
 from ._train_utils import get_trained_autoencoder
 from ._utils import encode_batchwise, decode_batchwise, encode_decode_batchwise, predict_batchwise, detect_device
@@ -17,11 +11,7 @@
            'DCN',
            'VaDE',
            'ENRC',
-<<<<<<< HEAD
-=======
            'ACeDeC',
-           'DipEncoder',
->>>>>>> e921194f
            'get_dataloader',
            'get_trained_autoencoder',
            'encode_batchwise',
