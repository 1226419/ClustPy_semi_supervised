<<<<<<< HEAD
from .evaluation import evaluate_dataset, evaluate_multiple_datasets, EvaluationDataset, EvaluationAlgorithm, \
    EvaluationMetric
=======
from .evaluation import load_saved_autoencoder, evaluate_dataset, evaluate_multiple_datasets, EvaluationDataset, \
    EvaluationAlgorithm, EvaluationMetric, EvaluationAutoencoder, evaluation_df_to_latex_table
from .diptest import dip_test, dip_pval, dip_boot_samples, dip_gradient, dip_pval_gradient, plot_dip
>>>>>>> e921194f
from .plots import plot_with_transformation, plot_image, plot_scatter_matrix, plot_histogram, plot_1d_data, \
    plot_2d_data, plot_3d_data

__all__ = ['evaluate_dataset',
           'evaluate_multiple_datasets',
           'EvaluationMetric',
           'EvaluationAlgorithm',
           'EvaluationDataset',
<<<<<<< HEAD
=======
           'EvaluationAutoencoder',
           'load_saved_autoencoder',
           'dip_test',
           'dip_pval',
           'dip_boot_samples',
>>>>>>> e921194f
           'plot_with_transformation',
           'plot_image',
           'plot_scatter_matrix',
           'plot_histogram',
           'plot_1d_data',
           'plot_2d_data',
           'plot_3d_data',
<<<<<<< HEAD
           ]
=======
           'dip_gradient',
           'dip_pval_gradient',
           'plot_dip',
           'evaluation_df_to_latex_table']
>>>>>>> e921194f
<|MERGE_RESOLUTION|>--- conflicted
+++ resolved
@@ -1,11 +1,5 @@
-<<<<<<< HEAD
 from .evaluation import evaluate_dataset, evaluate_multiple_datasets, EvaluationDataset, EvaluationAlgorithm, \
     EvaluationMetric
-=======
-from .evaluation import load_saved_autoencoder, evaluate_dataset, evaluate_multiple_datasets, EvaluationDataset, \
-    EvaluationAlgorithm, EvaluationMetric, EvaluationAutoencoder, evaluation_df_to_latex_table
-from .diptest import dip_test, dip_pval, dip_boot_samples, dip_gradient, dip_pval_gradient, plot_dip
->>>>>>> e921194f
 from .plots import plot_with_transformation, plot_image, plot_scatter_matrix, plot_histogram, plot_1d_data, \
     plot_2d_data, plot_3d_data
 
@@ -14,14 +8,8 @@
            'EvaluationMetric',
            'EvaluationAlgorithm',
            'EvaluationDataset',
-<<<<<<< HEAD
-=======
            'EvaluationAutoencoder',
            'load_saved_autoencoder',
-           'dip_test',
-           'dip_pval',
-           'dip_boot_samples',
->>>>>>> e921194f
            'plot_with_transformation',
            'plot_image',
            'plot_scatter_matrix',
@@ -29,11 +17,5 @@
            'plot_1d_data',
            'plot_2d_data',
            'plot_3d_data',
-<<<<<<< HEAD
-           ]
-=======
-           'dip_gradient',
-           'dip_pval_gradient',
-           'plot_dip',
-           'evaluation_df_to_latex_table']
->>>>>>> e921194f
+            'evaluation_df_to_latex_table'
+           ]